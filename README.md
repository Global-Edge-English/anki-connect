--- conflicted
+++ resolved
@@ -105,7 +105,7 @@
     Gets the version of the API exposed by this plugin. Currently versions `1` through `4` are defined.
 
     This should be the first call you make to make sure that your application and AnkiConnect are able to communicate
-    properly with each other. New versions of AnkiConnect will backwards compatible; as long as you are using actions
+    properly with each other. New versions of AnkiConnect are backwards compatible; as long as you are using actions
     which are available in the reported AnkiConnect version or earlier, everything should work fine.
 
     *Sample request*:
@@ -186,9 +186,6 @@
     ]
     ```
 
-<<<<<<< HEAD
-*   **modelNames**
-=======
 *   **deckNamesAndIds**
 
     Gets the complete list of deck names and their respective IDs for the current user.
@@ -208,7 +205,6 @@
     ```
 
 *   **getDecks**
->>>>>>> 17a07b28
 
     Accepts an array of card IDs and returns an object with each deck name as a key, and its value an array of the given
     cards which belong to it.
@@ -667,7 +663,8 @@
 
 *   **suspend**
 
-    Suspend cards by card ID.
+    Suspend cards by card ID; returns `true` if successful (at least one card wasn't already suspended) or `false`
+    otherwise.
 
     *Sample request*:
     ```
@@ -681,12 +678,13 @@
 
     *Sample response*:
     ```
-    null
+    true
     ```
 
 *   **unsuspend**
 
-    Unsuspend cards by card ID.
+    Unsuspend cards by card ID; returns `true` if successful (at least one card was previously suspended) or `false`
+    otherwise.
 
     *Sample request*:
     ```
@@ -700,11 +698,6 @@
 
     *Sample response*:
     ```
-<<<<<<< HEAD
-    null
-    ```
-
-=======
     true
     ```
 
@@ -791,7 +784,6 @@
 
 ### Finding Notes and Cards ###
 
->>>>>>> 17a07b28
 *   **findNotes**
 
     Returns an array of note IDs for a given query (same query syntax as **guiBrowse**).
@@ -799,7 +791,7 @@
     *Sample request*:
     ```
     {
-        "action": "findCards",
+        "action": "findNotes",
         "params": {
             "query": "deck:current"
         }
@@ -838,8 +830,6 @@
     ]
     ```
 
-<<<<<<< HEAD
-=======
 *   **cardsToNotes**
 
     Returns an (unordered) array of note IDs for the given card IDs. For cards with the same note, the ID is only
@@ -933,7 +923,6 @@
 
 ### Graphical ###
 
->>>>>>> 17a07b28
 *   **guiBrowse**
 
     Invokes the card browser and searches for a given query. Returns an array of identifiers of the cards that were found.
@@ -1007,6 +996,22 @@
     }
     ```
 
+*   **guiStartCardTimer**
+
+    Starts or resets the 'timerStarted' value for the current card. This is useful for deferring the start time to when it is displayed via the API, allowing the recorded time taken to answer the card to be more accurate when calling guiAnswerCard.
+
+    *Sample request*:
+    ```
+    {
+        "action": "guiStartCardTimer"
+    }
+    ```
+
+    *Sample response*:
+    ```
+    true
+    ```
+
 *   **guiShowQuestion**
 
     Shows question text for the current card; returns `true` if in review mode or `false` otherwise.
